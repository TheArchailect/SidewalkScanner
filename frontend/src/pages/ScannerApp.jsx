"use client";

import { useState, useEffect } from "react";
import { useWebRpc } from "../hooks/useWebRpc";
import AssetLibrary from "../components/AssetLibrary";
import ToolPalette from "../components/ToolPalette";
<<<<<<< HEAD
//import PolygonOp from "../components/PolygonOp";
const ScannerApp = () => {
  const [selectedTool, setSelectedTool] = useState("polygon");
  const [showAssetLibrary, setShowAssetLibrary] = useState(false);
  const [showPoloygonOp, setShowPolygonOp] = useState(false);
  const [showPolyOpReclassify, setPolyOpReclassify] = useState(false);
=======
import PolygonToolPanel from "../components/PolygonSelection";

const ScannerApp = () => {
  const [selectedTool, setSelectedTool] = useState("polygon");
  const [showAssetLibrary, setShowAssetLibrary] = useState(false);
  const [showPolygonPanel, setShowPolygonPanel] = useState(false);
  const [renderMode, setRenderMode] = useState("original");
>>>>>>> f630318b

  // Use the RPC hook
  const {
    fps,
    isConnected,
    selectTool,
    setRenderMode: sendRenderMode,
    onNotification,
    canvasRef,
  } = useWebRpc();

  // Listen for tool state changes from Bevy
  useEffect(() => {
    onNotification("tool_state_changed", (params) => {
      console.log("Tool state changed from Bevy:", params);
      if (params.tool === "polygon" && params.active) {
        setSelectedTool("polygon");
      }
    });
  }, [onNotification]);

  const handleToolSelect = async (toolId) => {
    // Show asset library only when assets tool is selected
    if (toolId === "assets") {
      setShowAssetLibrary(true);
    } else {
      setShowAssetLibrary(false);
    }

<<<<<<< HEAD
    if (toolId == selectTool) {
      setSelectedTool(null);
    } else {
      setSelectedTool(toolId);
    }
    
=======
    if (toolId === "polygon") {
      setShowPolygonPanel(true);
    } else {
      setShowPolygonPanel(false);
    }

    // Always select the clicked tool (each tool is either on or off)
    setSelectedTool(toolId);

>>>>>>> f630318b
    // Send tool selection to Bevy via RPC
    try {
      await selectTool(toolId);
      console.log(`Tool ${toolId} activated`);
    } catch (error) {
      console.error(`Failed to select tool ${toolId}:`, error);
    }
  };

  const handleRenderModeChange = async (mode) => {
    setRenderMode(mode);
    try {
      await sendRenderMode(mode);
      console.log(`Render mode changed to: ${mode}`);
    } catch (error) {
      console.error(`Failed to change render mode to ${mode}:`, error);
    }
  };

  return (
    <div
      style={{
        position: "fixed",
        top: 0,
        left: 0,
        width: "100vw",
        height: "100vh",
        background: "#000",
      }}
    >
      {/* WASM Canvas - Full Screen */}
      <iframe
        ref={canvasRef}
        src="./renderer/SidewalkScanner.html"
        style={{
          position: "absolute",
          top: 0,
          left: 0,
          width: "100%",
          height: "100%",
          border: "none",
          zIndex: 1,
        }}
        title="Point Cloud Canvas"
      />

      {/* Top Bar with RPC Status and Live FPS */}
      <div
        style={{
          position: "fixed",
          top: 0,
          left: 0,
          right: 0,
          height: "50px",
          background: "rgba(0, 0, 0, 0.3)",
          backdropFilter: "blur(20px)",
          borderBottom: "1px solid rgba(255, 255, 255, 0.08)",
          zIndex: 10,
          display: "flex",
          alignItems: "center",
          justifyContent: "space-between",
          padding: "0 24px",
        }}
      >
        <div
          style={{
            fontSize: "13px",
            color: "#999",
            display: "flex",
            alignItems: "end",
            gap: "16px",
          }}
        >
          <div>
            <select>
              <option value="render" selected>Render Mode</option>
              <option value="rgb">RGB</option>
              <option value="unmodified">Unmodified</option>
              <option value="modified">Modified</option>
            </select>
          </div>

          <span style={{ color: "#00ff88"
           }}>
            {fps > 0 ? `${fps.toFixed(1)} fps` : "--"}
          </span>
        </div>

        <div
          style={{
            display: "flex",
            alignItems: "center",
            gap: "8px",
          }}
        >
          <span
            style={{
              fontSize: "13px",
              color: "#999",
              marginRight: "8px",
            }}
          >
            Render Mode:
          </span>
          {["original", "modified", "RGB"].map((mode) => (
            <button
              key={mode}
              onClick={() => handleRenderModeChange(mode)}
              style={{
                padding: "4px 12px",
                fontSize: "12px",
                border: "1px solid rgba(255, 255, 255, 0.2)",
                borderRadius: "4px",
                background:
                  renderMode === mode
                    ? "rgba(0, 255, 136, 0.2)"
                    : "rgba(255, 255, 255, 0.05)",
                color: renderMode === mode ? "#ffffff" : "#999", // Changed to white for better contrast
                cursor: "pointer",
                transition: "all 0.2s ease",
              }}
              onMouseEnter={(e) => {
                if (renderMode !== mode) {
                  e.target.style.background = "rgba(255, 255, 255, 0.1)";
                  e.target.style.color = "#ccc";
                }
              }}
              onMouseLeave={(e) => {
                if (renderMode !== mode) {
                  e.target.style.background = "rgba(255, 255, 255, 0.05)";
                  e.target.style.color = "#999";
                }
              }}
            >
              {mode}
            </button>
          ))}
        </div>
      </div>

      {/* Tool Palette Component */}
      <ToolPalette
        selectedTool={selectedTool}
        showAssetLibrary={showAssetLibrary}
        onToolSelect={handleToolSelect}
        isConnected={isConnected}
      />

      {/* Asset Library Panel */}
      <AssetLibrary isVisible={showAssetLibrary} canvasRef={canvasRef} />
<<<<<<< HEAD

      {/* Polygon Operations Panel 
      <PolygonOp isVisible={showPoloygonOp} canvasRef={canvasRef} />
      <PolygonOp isVisible={showPolyOpReclassify} canvasRef={canvasRef} />
      */}
=======
      <PolygonToolPanel isVisible={showPolygonPanel} canvasRef={canvasRef} />
>>>>>>> f630318b
    </div>
  );
};

export default ScannerApp;<|MERGE_RESOLUTION|>--- conflicted
+++ resolved
@@ -4,14 +4,6 @@
 import { useWebRpc } from "../hooks/useWebRpc";
 import AssetLibrary from "../components/AssetLibrary";
 import ToolPalette from "../components/ToolPalette";
-<<<<<<< HEAD
-//import PolygonOp from "../components/PolygonOp";
-const ScannerApp = () => {
-  const [selectedTool, setSelectedTool] = useState("polygon");
-  const [showAssetLibrary, setShowAssetLibrary] = useState(false);
-  const [showPoloygonOp, setShowPolygonOp] = useState(false);
-  const [showPolyOpReclassify, setPolyOpReclassify] = useState(false);
-=======
 import PolygonToolPanel from "../components/PolygonSelection";
 
 const ScannerApp = () => {
@@ -19,7 +11,6 @@
   const [showAssetLibrary, setShowAssetLibrary] = useState(false);
   const [showPolygonPanel, setShowPolygonPanel] = useState(false);
   const [renderMode, setRenderMode] = useState("original");
->>>>>>> f630318b
 
   // Use the RPC hook
   const {
@@ -49,14 +40,6 @@
       setShowAssetLibrary(false);
     }
 
-<<<<<<< HEAD
-    if (toolId == selectTool) {
-      setSelectedTool(null);
-    } else {
-      setSelectedTool(toolId);
-    }
-    
-=======
     if (toolId === "polygon") {
       setShowPolygonPanel(true);
     } else {
@@ -66,7 +49,6 @@
     // Always select the clicked tool (each tool is either on or off)
     setSelectedTool(toolId);
 
->>>>>>> f630318b
     // Send tool selection to Bevy via RPC
     try {
       await selectTool(toolId);
@@ -217,15 +199,7 @@
 
       {/* Asset Library Panel */}
       <AssetLibrary isVisible={showAssetLibrary} canvasRef={canvasRef} />
-<<<<<<< HEAD
-
-      {/* Polygon Operations Panel 
-      <PolygonOp isVisible={showPoloygonOp} canvasRef={canvasRef} />
-      <PolygonOp isVisible={showPolyOpReclassify} canvasRef={canvasRef} />
-      */}
-=======
       <PolygonToolPanel isVisible={showPolygonPanel} canvasRef={canvasRef} />
->>>>>>> f630318b
     </div>
   );
 };
