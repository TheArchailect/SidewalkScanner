--- conflicted
+++ resolved
@@ -778,7 +778,6 @@
             .collect()
     });
 
-<<<<<<< HEAD
     let result = PolygonOperationResult {
         success: true,
         points_affected: 0,
@@ -786,13 +785,6 @@
     };
 
     Ok(serde_json::to_value(result).unwrap())
-=======
-    Ok(json!({
-    "success": true,
-    "points_affected": affected,
-    "message": format!("{} points hidden", affected),
-    }))
->>>>>>> ef7ab543
 }
 
 //Parse + queue reclassify operation (engine hook comes next step).
@@ -818,17 +810,10 @@
         target: (p.target_category_id, p.target_item_id),
     });
 
-<<<<<<< HEAD
     Ok(json!(PolygonOperationResult {
         success: true,
         points_affected: 0,
         message: "Reclassify operation queued".to_string(),
-=======
-    Ok(json!({
-    "success": true,
-    "points_affected": affected,
-    "message": format!("{} points reclassified", affected),
->>>>>>> ef7ab543
     }))
 
 }